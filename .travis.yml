dist: trusty
sudo: false
language: python
matrix:
  include:
<<<<<<< HEAD
=======
  - python: '2.7'
    env: TOXENV=py27 VAULT_BRANCH=release
  - python: '2.7'
    env: TOXENV=py27-flake8 VAULT_BRANCH=release
>>>>>>> acd8854c
  - python: '3.6'
    env: TOXENV=py36 VAULT_BRANCH=release RELEASE=yes
  - python: '3.6'
    env: TOXENV=py36-flake8 VAULT_BRANCH=release RELEASE=yes
  - python: '3.6'
    env: TOXENV=py36 VAULT_BRANCH=head
  allow_failures:
  - python: '3.6'
    env: TOXENV=py36 VAULT_BRANCH=head
install:
- scripts/install-vault-${VAULT_BRANCH}.sh
- pip install tox
- pip install twine
script:
- export PATH=$HOME/bin:$PATH
- make clean distclean test package
deploy:
  provider: script
  skip_cleanup: true
  script: twine upload --username $PYPI_USERNAME --password $PYPI_PASSWORD --skip-existing dist/*
  on:
    tags: true
    repo: Aloomaio/async-hvac
    condition: $RELEASE == "yes"<|MERGE_RESOLUTION|>--- conflicted
+++ resolved
@@ -3,13 +3,6 @@
 language: python
 matrix:
   include:
-<<<<<<< HEAD
-=======
-  - python: '2.7'
-    env: TOXENV=py27 VAULT_BRANCH=release
-  - python: '2.7'
-    env: TOXENV=py27-flake8 VAULT_BRANCH=release
->>>>>>> acd8854c
   - python: '3.6'
     env: TOXENV=py36 VAULT_BRANCH=release RELEASE=yes
   - python: '3.6'

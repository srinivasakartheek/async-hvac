--- conflicted
+++ resolved
@@ -14,17 +14,12 @@
         sys.exit(1)
 
 setup(
-<<<<<<< HEAD
-    name='hvac',
+    name='async-hvac',
     version=open(vsn_path, 'r').read(),
-=======
-    name='alooma-hvac',
-    version='0.2.18-async',
->>>>>>> 43270010
     description='HashiCorp Vault API client',
-    author='Ram Amar',
-    author_email='rami@alooma.com',
-    url='https://github.com/Aloomaio/alooma-hvac',
+    author='Lionel Zerbib',
+    author_email='lionel@alooma.io',
+    url='https://github.com/Aloomaio/async-hvac',
     keywords=['hashicorp', 'vault'],
     classifiers=['License :: OSI Approved :: Apache Software License'],
     packages=find_packages(),

from unittest import TestCase, skipIf

import hcl
import requests
from nose.tools import *
from time import sleep

from hvac import Client, exceptions
from hvac.tests import util


def create_client(**kwargs):
    return Client(url='https://localhost:8200',
                  cert=('test/client-cert.pem', 'test/client-key.pem'),
                  verify='test/server-cert.pem',
                  **kwargs)

class IntegrationTest(TestCase):
    @classmethod
    def setUpClass(cls):
        cls.manager = util.ServerManager(config_path='test/vault-tls.hcl', client=create_client())
        cls.manager.start()
        cls.manager.initialize()
        cls.manager.unseal()

    @classmethod
    def tearDownClass(cls):
        cls.manager.stop()

    def root_token(self):
        cls = type(self)
        return cls.manager.root_token

    def setUp(self):
        self.client = create_client(token=self.root_token())

    def test_unseal_multi(self):
        cls = type(self)

        self.client.seal()

        keys = cls.manager.keys

        result = self.client.unseal_multi(keys[0:2])

        assert result['sealed']
        assert result['progress'] == 2

        result = self.client.unseal_multi(keys[2:3])

        assert not result['sealed']

    def test_seal_unseal(self):
        cls = type(self)

        assert not self.client.is_sealed()

        self.client.seal()

        assert self.client.is_sealed()

        cls.manager.unseal()

        assert not self.client.is_sealed()

    def test_ha_status(self):
        assert 'ha_enabled' in self.client.ha_status

    def test_generic_secret_backend(self):
        self.client.write('secret/foo', zap='zip')
        result = self.client.read('secret/foo')

        assert result['data']['zap'] == 'zip'

        self.client.delete('secret/foo')

    def test_list_directory(self):
        self.client.write('secret/test-list/bar/foo', value='bar')
        self.client.write('secret/test-list/foo', value='bar')
        result = self.client.list('secret/test-list')

        assert result['data']['keys'] == ['bar/', 'foo']

        self.client.delete('secret/test-list/bar/foo')
        self.client.delete('secret/test-list/foo')

    def test_write_with_response(self):
        self.client.enable_secret_backend('transit')

        plaintext = 'test'

        self.client.write('transit/keys/foo')

        result = self.client.write('transit/encrypt/foo', plaintext=plaintext)
        ciphertext = result['data']['ciphertext']

        result = self.client.write('transit/decrypt/foo', ciphertext=ciphertext)
        assert result['data']['plaintext'] == plaintext

    def test_read_nonexistent_key(self):
        assert not self.client.read('secret/I/dont/exist')

    def test_auth_backend_manipulation(self):
        assert 'github/' not in self.client.list_auth_backends()

        self.client.enable_auth_backend('github')
        assert 'github/' in self.client.list_auth_backends()

        self.client.token = self.root_token()
        self.client.disable_auth_backend('github')
        assert 'github/' not in self.client.list_auth_backends()

    def test_secret_backend_manipulation(self):
        assert 'test/' not in self.client.list_secret_backends()

        self.client.enable_secret_backend('generic', mount_point='test')
        assert 'test/' in self.client.list_secret_backends()

        self.client.tune_secret_backend('generic', mount_point='test', default_lease_ttl='3600s', max_lease_ttl='8600s')
        assert 'max_lease_ttl' in self.client.get_secret_backend_tuning('generic', mount_point='test')
        assert 'default_lease_ttl' in self.client.get_secret_backend_tuning('generic', mount_point='test')

        self.client.remount_secret_backend('test', 'foobar')
        assert 'test/' not in self.client.list_secret_backends()
        assert 'foobar/' in self.client.list_secret_backends()

        self.client.token = self.root_token()
        self.client.disable_secret_backend('foobar')
        assert 'foobar/' not in self.client.list_secret_backends()

    def test_audit_backend_manipulation(self):
        assert 'tmpfile/' not in self.client.list_audit_backends()

        options = {
            'path': '/tmp/vault.audit.log'
        }

        self.client.enable_audit_backend('file', options=options, name='tmpfile')
        assert 'tmpfile/' in self.client.list_audit_backends()

        self.client.token = self.root_token()
        self.client.disable_audit_backend('tmpfile')
        assert 'tmpfile/' not in self.client.list_audit_backends()

    def test_policy_manipulation(self):
        assert 'root' in self.client.list_policies()
        assert self.client.get_policy('test') is None

        policy = """
        path "sys" {
          policy = "deny"
        }

        path "secret" {
          policy = "write"
        }
        """
        parsed_policy = {
            'path': {
                'sys': {
                    'policy': 'deny'},
                'secret': {
                    'policy': 'write'}
            }
        }

        self.client.set_policy('test', policy)
        assert 'test' in self.client.list_policies()
        assert policy == self.client.get_policy('test')
        assert parsed_policy == self.client.get_policy('test', parse=True)

        self.client.delete_policy('test')
        assert 'test' not in self.client.list_policies()

    def test_json_policy_manipulation(self):
        assert 'root' in self.client.list_policies()

        policy = {
            "path": {
                "sys": {
                    "policy": "deny"
                },
                "secret": {
                    "policy": "write"
                }
            }
        }

        self.client.set_policy('test', policy)
        assert 'test' in self.client.list_policies()

        self.client.delete_policy('test')
        assert 'test' not in self.client.list_policies()

    def test_auth_token_manipulation(self):
        result = self.client.create_token(lease='1h')
        assert result['auth']['client_token']

        lookup = self.client.lookup_token(result['auth']['client_token'])
        assert result['auth']['client_token'] == lookup['data']['id']

        renew = self.client.renew_token(lookup['data']['id'])
        assert result['auth']['client_token'] == renew['auth']['client_token']

        self.client.revoke_token(lookup['data']['id'])

        try:
            lookup = self.client.lookup_token(result['auth']['client_token'])
            assert False
        except exceptions.Forbidden:
            assert True
        except exceptions.InvalidPath:
            assert True
        except exceptions.InvalidRequest:
            assert True

    def test_userpass_auth(self):
        if 'userpass/' in self.client.list_auth_backends():
            self.client.disable_auth_backend('userpass')

        self.client.enable_auth_backend('userpass')

        self.client.write('auth/userpass/users/testuser', password='testpass', policies='not_root')

        result = self.client.auth_userpass('testuser', 'testpass')

        assert self.client.token == result['auth']['client_token']
        assert self.client.is_authenticated()

        self.client.token = self.root_token()
        self.client.disable_auth_backend('userpass')

    def test_create_userpass(self):
        if 'userpass/' not in self.client.list_auth_backends():
            self.client.enable_auth_backend('userpass')

        self.client.create_userpass('testcreateuser', 'testcreateuserpass', policies='not_root')

        result = self.client.auth_userpass('testcreateuser', 'testcreateuserpass')

        assert self.client.token == result['auth']['client_token']
        assert self.client.is_authenticated()

        # Test ttl:
        self.client.token = self.root_token()
        self.client.create_userpass('testcreateuser', 'testcreateuserpass', policies='not_root', ttl='10s')
        self.client.token = result['auth']['client_token']

        result = self.client.auth_userpass('testcreateuser', 'testcreateuserpass')

        assert result['auth']['lease_duration'] == 10

        self.client.token = self.root_token()
        self.client.disable_auth_backend('userpass')

    def test_delete_userpass(self):
        if 'userpass/' not in self.client.list_auth_backends():
            self.client.enable_auth_backend('userpass')

        self.client.create_userpass('testcreateuser', 'testcreateuserpass', policies='not_root')

        result = self.client.auth_userpass('testcreateuser', 'testcreateuserpass')

        assert self.client.token == result['auth']['client_token']
        assert self.client.is_authenticated()

        self.client.token = self.root_token()
        self.client.delete_userpass('testcreateuser')
        assert_raises(exceptions.InvalidRequest, self.client.auth_userpass, 'testcreateuser', 'testcreateuserpass')

    def test_app_id_auth(self):
        if 'app-id/' in self.client.list_auth_backends():
            self.client.disable_auth_backend('app-id')

        self.client.enable_auth_backend('app-id')

        self.client.write('auth/app-id/map/app-id/foo', value='not_root')
        self.client.write('auth/app-id/map/user-id/bar', value='foo')

        result = self.client.auth_app_id('foo', 'bar')

        assert self.client.token == result['auth']['client_token']
        assert self.client.is_authenticated()

        self.client.token = self.root_token()
        self.client.disable_auth_backend('app-id')

    def test_create_app_id(self):
        if 'app-id/' not in self.client.list_auth_backends():
            self.client.enable_auth_backend('app-id')

        self.client.create_app_id('testappid', policies='not_root', display_name='displayname')

        result = self.client.read('auth/app-id/map/app-id/testappid')
        lib_result = self.client.get_app_id('testappid')
        del result['request_id']
        del lib_result['request_id']
        assert result == lib_result

        assert result['data']['key'] == 'testappid'
        assert result['data']['display_name'] == 'displayname'
        assert result['data']['value'] == 'not_root'
        self.client.delete_app_id('testappid')
        assert self.client.get_app_id('testappid')['data'] is None

        self.client.token = self.root_token()
        self.client.disable_auth_backend('app-id')

    def test_create_user_id(self):
        if 'app-id/' not in self.client.list_auth_backends():
            self.client.enable_auth_backend('app-id')

        self.client.create_app_id('testappid', policies='not_root', display_name='displayname')
        self.client.create_user_id('testuserid', app_id='testappid')

        result = self.client.read('auth/app-id/map/user-id/testuserid')
        lib_result = self.client.get_user_id('testuserid')
        del result['request_id']
        del lib_result['request_id']
        assert result == lib_result

        assert result['data']['key'] == 'testuserid'
        assert result['data']['value'] == 'testappid'

        result = self.client.auth_app_id('testappid', 'testuserid')

        assert self.client.token == result['auth']['client_token']
        assert self.client.is_authenticated()
        self.client.token = self.root_token()
        self.client.delete_user_id('testuserid')
        assert self.client.get_user_id('testuserid')['data'] is None

        self.client.token = self.root_token()
        self.client.disable_auth_backend('app-id')

    def test_create_role(self):
        if 'approle/' in self.client.list_auth_backends():
            self.client.disable_auth_backend('approle')
        self.client.enable_auth_backend('approle')

        self.client.create_role('testrole')

        result = self.client.read('auth/approle/role/testrole')
        lib_result = self.client.get_role('testrole')
        del result['request_id']
        del lib_result['request_id']

        assert result == lib_result
        self.client.token = self.root_token()
        self.client.disable_auth_backend('approle')

    def test_create_delete_role_secret_id(self):
        if 'approle/' in self.client.list_auth_backends():
            self.client.disable_auth_backend('approle')
        self.client.enable_auth_backend('approle')

        self.client.create_role('testrole')
        create_result = self.client.create_role_secret_id('testrole', {'foo':'bar'})
        secret_id = create_result['data']['secret_id']
        result = self.client.get_role_secret_id('testrole', secret_id)
        assert result['data']['metadata']['foo'] == 'bar'
        self.client.delete_role_secret_id('testrole', secret_id)
        try:
            self.client.get_role_secret_id('testrole', secret_id)
            assert False
        except exceptions.InvalidPath:
            assert True
        self.client.token = self.root_token()
        self.client.disable_auth_backend('approle')

    def test_auth_approle(self):
        if 'approle/' in self.client.list_auth_backends():
            self.client.disable_auth_backend('approle')
        self.client.enable_auth_backend('approle')

        self.client.create_role('testrole')
        create_result = self.client.create_role_secret_id('testrole', {'foo':'bar'})
        secret_id = create_result['data']['secret_id']
        role_id = self.client.get_role_id('testrole')
        result = self.client.auth_approle(role_id, secret_id)
        assert result['auth']['metadata']['foo'] == 'bar'
        assert self.client.token == result['auth']['client_token']
        self.client.token = self.root_token()
        self.client.disable_auth_backend('approle')

    def test_auth_approle_dont_use_token(self):
        if 'approle/' in self.client.list_auth_backends():
            self.client.disable_auth_backend('approle')
        self.client.enable_auth_backend('approle')

        self.client.create_role('testrole')
        create_result = self.client.create_role_secret_id('testrole', {'foo':'bar'})
        secret_id = create_result['data']['secret_id']
        role_id = self.client.get_role_id('testrole')
        result = self.client.auth_approle(role_id, secret_id, use_token=False)
        assert result['auth']['metadata']['foo'] == 'bar'
        assert self.client.token != result['auth']['client_token']
        self.client.token = self.root_token()
        self.client.disable_auth_backend('approle')

    def test_missing_token(self):
        client = create_client()
        assert not client.is_authenticated()

    def test_invalid_token(self):
        client = create_client(token='not-a-real-token')
        assert not client.is_authenticated()

    def test_illegal_token(self):
        client = create_client(token='token-with-new-line\n')
        try:
            client.is_authenticated()
        except ValueError as e:
            assert 'Invalid header value' in str(e)

    def test_broken_token(self):
        client = create_client(token='\x1b')
        try:
            client.is_authenticated()
        except exceptions.InvalidRequest as e:
            assert "invalid header value" in str(e)

    def test_client_authenticated(self):
        assert self.client.is_authenticated()

    def test_client_logout(self):
        self.client.logout()
        assert not self.client.is_authenticated()

    def test_revoke_self_token(self):
        if 'userpass/' in self.client.list_auth_backends():
            self.client.disable_auth_backend('userpass')

        self.client.enable_auth_backend('userpass')

        self.client.write('auth/userpass/users/testuser', password='testpass', policies='not_root')

        result = self.client.auth_userpass('testuser', 'testpass')

        self.client.revoke_self_token()
        assert not self.client.is_authenticated()

    def test_rekey_multi(self):
        cls = type(self)

        assert not self.client.rekey_status['started']

        self.client.start_rekey()
        assert self.client.rekey_status['started']

        self.client.cancel_rekey()
        assert not self.client.rekey_status['started']

        result = self.client.start_rekey()

        keys = cls.manager.keys

        result = self.client.rekey_multi(keys, nonce=result['nonce'])
        assert result['complete']

        cls.manager.keys = result['keys']
        cls.manager.unseal()

    def test_rotate(self):
        status = self.client.key_status

        self.client.rotate()

        assert self.client.key_status['term'] > status['term']

    def test_tls_auth(self):
        self.client.enable_auth_backend('cert')

        with open('test/client-cert.pem') as fp:
            certificate = fp.read()

        self.client.write('auth/cert/certs/test', display_name='test',
                          policies='not_root', certificate=certificate)

        result = self.client.auth_tls()

    def test_gh51(self):
        key = 'secret/http://test.com'

        self.client.write(key, foo='bar')

        result = self.client.read(key)

        assert result['data']['foo'] == 'bar'

    def test_token_accessor(self):
        # Create token, check accessor is provided
        result = self.client.create_token(lease='1h')
        token_accessor = result['auth'].get('accessor', None)
        assert token_accessor

        # Look up token by accessor, make sure token is excluded from results
        lookup = self.client.lookup_token(token_accessor, accessor=True)
        assert lookup['data']['accessor'] == token_accessor
        assert not lookup['data']['id']

        # Revoke token using the accessor
        self.client.revoke_token(token_accessor, accessor=True)

        # Look up by accessor should fail
        with self.assertRaises(exceptions.InvalidRequest):
            lookup = self.client.lookup_token(token_accessor, accessor=True)

        # As should regular lookup
        with self.assertRaises(exceptions.Forbidden):
            lookup = self.client.lookup_token(result['auth']['client_token'])

    def test_wrapped_token_success(self):
        wrap = self.client.create_token(wrap_ttl='1m')

        # Unwrap token
        result = self.client.unwrap(wrap['wrap_info']['token'])
        assert result['auth']['client_token']

        # Validate token
        lookup = self.client.lookup_token(result['auth']['client_token'])
        assert result['auth']['client_token'] == lookup['data']['id']

    def test_wrapped_token_intercept(self):
        wrap = self.client.create_token(wrap_ttl='1m')

        # Intercept wrapped token
        _ = self.client.unwrap(wrap['wrap_info']['token'])

        # Attempt to retrieve the token after it's been intercepted
        with self.assertRaises(exceptions.Forbidden):
            result = self.client.unwrap(wrap['wrap_info']['token'])

    def test_wrapped_token_cleanup(self):
        wrap = self.client.create_token(wrap_ttl='1m')

        _token = self.client.token
        _ = self.client.unwrap(wrap['wrap_info']['token'])
        assert self.client.token == _token

    def test_wrapped_token_revoke(self):
        wrap = self.client.create_token(wrap_ttl='1m')

        # Revoke token before it's unwrapped
        self.client.revoke_token(wrap['wrap_info']['wrapped_accessor'], accessor=True)

        # Unwrap token anyway
        result = self.client.unwrap(wrap['wrap_info']['token'])
        assert result['auth']['client_token']

        # Attempt to validate token
        with self.assertRaises(exceptions.Forbidden):
<<<<<<< HEAD
            lookup = self.client.lookup_token(result['auth']['client_token'])

    def test_create_token_explicit_max_ttl(self):

        token = self.client.create_token(ttl='30m', explicit_max_ttl='5m')

        assert token['auth']['client_token']

        assert token['auth']['lease_duration'] == 300

        # Validate token
        lookup = self.client.lookup_token(token['auth']['client_token'])
        assert token['auth']['client_token'] == lookup['data']['id']

    def test_create_token_max_ttl(self):

        token = self.client.create_token(ttl='5m')

        assert token['auth']['client_token']

        assert token['auth']['lease_duration'] == 300

        # Validate token
        lookup = self.client.lookup_token(token['auth']['client_token'])
        assert token['auth']['client_token'] == lookup['data']['id']

    def test_token_roles(self):
        # No roles, list_token_roles == None
        before = self.client.list_token_roles()
        assert not before

        # Create token role
        assert self.client.create_token_role('testrole').status_code == 204

        # List token roles
        during = self.client.list_token_roles()['data']['keys']
        assert len(during) == 1
        assert during[0] == 'testrole'

        # Delete token role
        self.client.delete_token_role('testrole')

        # No roles, list_token_roles == None
        after = self.client.list_token_roles()
        assert not after

    def test_create_token_w_role(self):
        # Create policy
        self.prep_policy('testpolicy')

        # Create token role w/ policy
        assert self.client.create_token_role('testrole',
                allowed_policies='testpolicy').status_code == 204

        # Create token against role
        token = self.client.create_token(lease='1h', role='testrole')
        assert token['auth']['client_token']
        assert token['auth']['policies'] == ['default', 'testpolicy']

        # Cleanup
        self.client.delete_token_role('testrole')
        self.client.delete_policy('testpolicy')

    def test_ec2_role_crud(self):
        if 'aws-ec2/' in self.client.list_auth_backends():
            self.client.disable_auth_backend('aws-ec2')
        self.client.enable_auth_backend('aws-ec2')

        # create a policy to associate with the role
        self.prep_policy('ec2rolepolicy')

        # attempt to get a list of roles before any exist
        no_roles = self.client.list_ec2_roles()
        # doing so should succeed and return None
        assert (no_roles is None)

        # test binding by AMI ID (the old way, to ensure backward compatibility)
        self.client.create_ec2_role('foo',
                                    'ami-notarealami',
                                    policies='ec2rolepolicy')

        # test binding by Account ID
        self.client.create_ec2_role('bar',
                                    bound_account_id='123456789012',
                                    policies='ec2rolepolicy')

        # test binding by IAM Role ARN
        self.client.create_ec2_role('baz',
                                    bound_iam_role_arn='arn:aws:iam::123456789012:role/mockec2role',
                                    policies='ec2rolepolicy')

        # test binding by instance profile ARN
        self.client.create_ec2_role('qux',
                                    bound_iam_instance_profile_arn='arn:aws:iam::123456789012:instance-profile/mockprofile',
                                    policies='ec2rolepolicy')

        roles = self.client.list_ec2_roles()

        assert('foo' in roles['data']['keys'])
        assert('bar' in roles['data']['keys'])
        assert('baz' in roles['data']['keys'])
        assert('qux' in roles['data']['keys'])

        foo_role = self.client.get_ec2_role('foo')
        assert(foo_role['data']['bound_ami_id'] == 'ami-notarealami')
        assert('ec2rolepolicy' in foo_role['data']['policies'])

        bar_role = self.client.get_ec2_role('bar')
        assert(bar_role['data']['bound_account_id'] == '123456789012')
        assert('ec2rolepolicy' in bar_role['data']['policies'])

        baz_role = self.client.get_ec2_role('baz')
        assert(baz_role['data']['bound_iam_role_arn'] == 'arn:aws:iam::123456789012:role/mockec2role')
        assert('ec2rolepolicy' in baz_role['data']['policies'])

        qux_role = self.client.get_ec2_role('qux')

        assert(qux_role['data']['bound_iam_instance_profile_arn'] == 'arn:aws:iam::123456789012:instance-profile/mockprofile')
        assert('ec2rolepolicy' in qux_role['data']['policies'])

        # teardown
        self.client.delete_ec2_role('foo')
        self.client.delete_ec2_role('bar')
        self.client.delete_ec2_role('baz')
        self.client.delete_ec2_role('qux')

        self.client.delete_policy('ec2rolepolicy')

        self.client.disable_auth_backend('aws-ec2')
=======
            lookup = self.client.lookup_token(result['auth']['client_token'])
>>>>>>> 1208f5cc
<|MERGE_RESOLUTION|>--- conflicted
+++ resolved
@@ -550,7 +550,6 @@
 
         # Attempt to validate token
         with self.assertRaises(exceptions.Forbidden):
-<<<<<<< HEAD
             lookup = self.client.lookup_token(result['auth']['client_token'])
 
     def test_create_token_explicit_max_ttl(self):
@@ -679,7 +678,4 @@
 
         self.client.delete_policy('ec2rolepolicy')
 
-        self.client.disable_auth_backend('aws-ec2')
-=======
-            lookup = self.client.lookup_token(result['auth']['client_token'])
->>>>>>> 1208f5cc
+        self.client.disable_auth_backend('aws-ec2')
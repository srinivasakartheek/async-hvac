[tox]
<<<<<<< HEAD
envlist = py36
=======
envlist = py27, py36, {py27,py36}-flake8

[flake8]
max-line-length = 160
exclude: .git,.venv,.tox
>>>>>>> acd8854c

[testenv]
commands = nosetests -s --with-coverage --cover-package=async_hvac --cover-html {posargs}
deps = -rrequirements.txt
       -rrequirements-dev.txt

[testenv:py27-flake8]
basepython = python2.7
deps = flake8
commands = flake8 {posargs}

[testenv:py36-flake8]
basepython = python3.6
deps = flake8
commands = flake8 {posargs}<|MERGE_RESOLUTION|>--- conflicted
+++ resolved
@@ -1,24 +1,15 @@
 [tox]
-<<<<<<< HEAD
 envlist = py36
-=======
-envlist = py27, py36, {py27,py36}-flake8
 
 [flake8]
 max-line-length = 160
 exclude: .git,.venv,.tox
->>>>>>> acd8854c
 
 [testenv]
 commands = nosetests -s --with-coverage --cover-package=async_hvac --cover-html {posargs}
 deps = -rrequirements.txt
        -rrequirements-dev.txt
 
-[testenv:py27-flake8]
-basepython = python2.7
-deps = flake8
-commands = flake8 {posargs}
-
 [testenv:py36-flake8]
 basepython = python3.6
 deps = flake8

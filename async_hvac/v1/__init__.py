--- conflicted
+++ resolved
@@ -32,14 +32,15 @@
 
         self._url = url
         self._timeout = timeout
-        self._verify = verify
         self._cert = cert
         self._proxies = proxies
         self._loop = loop
         self._sslcontext = None
-        if self._verify and self._cert:
-            self._sslcontext = ssl.create_default_context(cafile=self._verify)
+        if verify and self._cert:
+            self._sslcontext = ssl.create_default_context(cafile=verify)
             self._sslcontext.load_cert_chain(self._cert[0], self._cert[1])
+        else:
+            self._sslcontext = False
 
     @property
     def session(self):
@@ -1489,12 +1490,7 @@
 
         response = await self.session.request(
             method, url, headers=headers,
-<<<<<<< HEAD
             allow_redirects=False,
-=======
-            allow_redirects=True,
-            verify_ssl=self._verify,
->>>>>>> cfa67376
             ssl=self._sslcontext,
             proxy=self._proxies, **kwargs)
         while response.status >= 300 and response.status < 400 and self.allow_redirects and 'Location' in response.headers:
